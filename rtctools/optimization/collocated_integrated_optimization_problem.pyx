# cython: embedsignature=True

<<<<<<< HEAD
from casadi import MX, MXFunction, ImplicitFunction, nlpIn, nlpOut, jacobian, vertcat, horzcat, vec, substitute, sumRows, sumCols, IMatrix, interp1d, transpose
=======
# TODO
# - ensemble gp broken
# - merge into master
# - merge in path objectives

from casadi import MX, MXFunction, ImplicitFunction, nlpIn, nlpOut, vertcat, horzcat, vec, substitute, sumRows, sumCols, interp1d, transpose, repmat, matrix_expand, reshape, mul
>>>>>>> 96de37f0
from abc import ABCMeta, abstractmethod
import numpy as np
import itertools
import logging

from optimization_problem import OptimizationProblem
from timeseries import Timeseries
from casadi_helpers import *

logger = logging.getLogger("rtctools")


class CollocatedIntegratedOptimizationProblem(OptimizationProblem):
    """
    Discretizes your model using a mixed collocation/integration scheme.

    Collocation means that the discretized model equations are included as constraints
    between state variables in the optimization problem.

    .. note::

        To ensure that your optimization problem only has globally optimal solutions,
        any model equations that are collocated must be linear.  By default, all
        model equations are collocated, and linearity of the model equations is
        verified.  Working with non-linear models is possible, but discouraged.

    :cvar check_collocation_linearity: If ``True``, check whether collocation constraints are linear.  Default is ``True``.
    """

    __metaclass__ = ABCMeta

    #: Check whether the collocation constraints are linear
    check_collocation_linearity = True

    def __init__(self, **kwargs):
        # Variables that will be optimized
        self.dae_variables['free_variables'] = self.dae_variables[
            'states'] + self.dae_variables['algebraics'] + self.dae_variables['control_inputs']

        # Cache names of states
        self._differentiated_states = [
            variable.getName() for variable in self.dae_variables['states']]
        self._algebraic_states = [variable.getName()
                                  for variable in self.dae_variables['algebraics']]
        self._controls = [variable.getName()
                          for variable in self.dae_variables['control_inputs']]

    @abstractmethod
    def times(self, variable=None):
        pass

    @property
    def integrated_states(self):
        """
        A list of states that are integrated rather than collocated.

        .. warning:: This is an experimental feature.
        """
        return []

    @property
    def theta(self):
        """
        RTC-Tools discretizes differential equations of the form

        .. math::

            \dot{x} = f(x, u)

        using the :math:`\\theta`-method

        .. math::

            x_{i+1} = x_i + \Delta t \\left[\\theta f(x_{i+1}, u_{i+1}) + (1 - \\theta) f(x_i, u_i)\\right]

        The default is :math:`\\theta = 1`, resulting in the implicit or backward Euler method.  Note that in this
        case, the control input at the initial time step is not used.

        Set :math:`\\theta = 0` to use the explicit or forward Euler method.  Note that in this
        case, the control input at the final time step is not used.

        .. warning:: This is an experimental feature for :math:`0 < \\theta < 1`.
        """

        # Default to implicit Euler collocation, which is cheaper to evaluate than the trapezoidal method, while being A-stable.
        # N.B.  Setting theta to 0 will cause problems with algebraic equations, unless a consistent initialization is supplied for the algebraics.
        # N.B.  Setting theta to any value strictly between 0 and 1 will cause algebraic equations to be solved in an average sense.  This may
        #       induce unexpected oscillations.
        # TODO Fix these issue by performing index reduction and splitting DAE into ODE and algebraic parts.
        #      Theta then only applies to the ODE part.
        return 1.0

    def transcribe(self):
        # DAE residual
        dae_residual = self.dae_residual

        # Initial residual
        initial_residual = self.initial_residual

        logger.info("Transcribing problem with a DAE of {} equations, {} collocation points, and {} free variables".format(
            dae_residual.size1(), len(self.times()), len(self.dae_variables['free_variables'])))

        # Cache path variable names
        self._path_variable_names = [variable.getName()
                                     for variable in self.path_variables]

        # Initialize control discretization
        control_size, discrete_control, lbx_control, ubx_control, x0_control = self.discretize_controls()

        # Initialize state discretization
        state_size, discrete_state, lbx_state, ubx_state, x0_state = self.discretize_states()

        # Initialize vector of optimization symbols
        X = MX.sym('X', control_size + state_size)
        self._solver_input = X

        # Initialize bound and seed vectors
        discrete = np.zeros(X.size1(), dtype=np.bool)

        lbx = -np.inf * np.ones(X.size1())
        ubx = np.inf * np.ones(X.size1())

        x0 = np.zeros(X.size1())

        discrete[:len(discrete_control)] = discrete_control
        discrete[len(discrete_control):] = discrete_state
        lbx[:len(lbx_control)] = lbx_control
        lbx[len(lbx_control):] = lbx_state
        ubx[:len(ubx_control)] = ubx_control
        ubx[len(lbx_control):] = ubx_state
        x0[:len(x0_control)] = x0_control
        x0[len(x0_control):] = x0_state

        # Delayed feedback
        delayed_feedback = self.delayed_feedback()

        # Initial time
        t0 = self.initial_time

        # Establish integrator theta
        theta = self.theta

        # Provide a state for self.state_at() to work with.
        self._control_size = control_size
        self._state_size = state_size
        self._symbol_cache = {}

        # Insert lookup tables.  No support yet for different lookup tables per ensemble member.
        lookup_tables = self.lookup_tables(0)
        inserted_lookup_tables = set()
        
        for sym in self.dae_variables['lookup_tables']:
            found = False
            sym_key = None
            for alias in self.variable_aliases(sym.getName()):
                if alias.name in lookup_tables:
                    sym_key = alias.name
                    inserted_lookup_tables.add(alias.name)
                    found = True
                    break
            if not found:
                raise Exception(
                    "Unable to find lookup table function for {}".format(sym.getName()))

            input_syms = []
            for input in lookup_tables[sym_key].inputs:
                found = False
                input_sym = None
                for symbol in self.dae_variables['free_variables']:
                    for alias in self.variable_aliases(symbol.getName()):
                        if alias.name == input.getName():
                            input_sym = symbol
                            found = True
                            break
                if not found:
                    raise Exception(
                        "Unable to find input symbol {} in model".format(input.getName()))
                input_syms.append(input_sym)

            [value] = lookup_tables[sym_key].function(input_syms)
            [dae_residual] = substitute(
                [dae_residual], [sym], [value])

        if len(self.dae_variables['lookup_tables']) > 0 and self.ensemble_size > 1:
            logger.warning("Using lookup tables of ensemble member #0 for all members.")

        # Free variables for the collocated optimization problem
        integrated_variables = []
        collocated_variables = []
        for variable in itertools.chain(self.dae_variables['states'], self.dae_variables['algebraics']):
            if variable.getName() in self.integrated_states:
                integrated_variables.append(variable)
            else:
                collocated_variables.append(variable)
        for variable in self.dae_variables['control_inputs']:
            # TODO treat these separately.
            collocated_variables.append(variable)

        if logger.getEffectiveLevel() == logging.DEBUG:
            logger.debug("Integrating variables {}".format(
                repr(integrated_variables)))
            logger.debug("Collocating variables {}".format(
                repr(collocated_variables)))

        # Split derivatives into "integrated" and "collocated" lists.
        integrated_derivatives = []
        collocated_derivatives = []
        for k, var in enumerate(self.dae_variables['states']):
            if var.getName() in self.integrated_states:
                integrated_derivatives.append(
                    self.dae_variables['derivatives'][k])
            else:
                collocated_derivatives.append(
                    self.dae_variables['derivatives'][k])
        self._algebraic_and_control_derivatives = []
        for k, var in enumerate(itertools.chain(self.dae_variables['algebraics'], self.dae_variables['control_inputs'])):
            sym = MX.sym('der({})'.format(var.getName()))
            self._algebraic_and_control_derivatives.append(sym)
            collocated_derivatives.append(sym)

        # Split DAE into integrated and into a collocated part
        dae_residual_integrated = []
        dae_residual_collocated = []
        for output_index in range(dae_residual.size1()):
            output = dae_residual[output_index]

            contains = False
            for derivative in integrated_derivatives:
                if depends_on(output, derivative):
                    contains = True
                    break

            if contains:
                dae_residual_integrated.append(output)
            else:
                dae_residual_collocated.append(output)
        dae_residual_integrated = vertcat(dae_residual_integrated)
        dae_residual_collocated = vertcat(dae_residual_collocated)

        # Check linearity of collocated part
        self._linear_collocation_constraints = True
        if self.check_collocation_linearity and dae_residual_collocated.size1() > 0:
            # Check linearity of collocation constraints, which is a necessary condition for the optimization problem to be convex
            classification = classify_linear(dae_residual_collocated, vertcat(
                collocated_variables + collocated_derivatives))
            for j in range(len(classification)):
                if classification[j] == 2:
                    self._linear_collocation_constraints = False

                    logger.warning(
                        "The DAE equation {} is non-linear.  The optimization problem is not convex.  This will, in general, result in the existence of multiple local optima and trouble finding a feasible initial solution.".format(dae_residual_collocated[j]))

        # Transcribe DAE using theta method collocation
        f = []
        g = []
        lbg = []
        ubg = []
        collocation_times = self.times()
        n_collocation_times = len(collocation_times)

        if len(integrated_variables) > 0:
            I = MX.sym('I', len(integrated_variables))
            I0 = MX.sym('I0', len(integrated_variables))
            C0 = [MX.sym('C0[{}]'.format(i)) for i in range(len(collocated_variables))]
            CI0 = [MX.sym('CI0[{}]'.format(i)) for i in range(len(self.dae_variables['constant_inputs']))]
            dt_sym = MX.sym('dt')

            integrated_finite_differences = (I - I0) / dt_sym

            [dae_residual_integrated_0] = substitute([dae_residual_integrated], integrated_variables + collocated_variables + integrated_derivatives + self.dae_variables['constant_inputs'] + self.dae_variables['time'], [I0[i] for i in range(len(integrated_variables))] + [
                                                     C0[i] for i in range(len(collocated_variables))] + [integrated_finite_differences[i] for i in range(len(integrated_derivatives))] + [CI0[i] for i in range(len(self.dae_variables['constant_inputs']))] + [self.dae_variables['time'][0] - dt_sym])
            [dae_residual_integrated_1] = substitute([dae_residual_integrated], integrated_variables + integrated_derivatives, [
                                                     I[i] for i in range(len(integrated_variables))] + [integrated_finite_differences[i] for i in range(len(integrated_derivatives))])

            if theta == 0:
                dae_residual_integrated = dae_residual_integrated_0
            elif theta == 1:
                dae_residual_integrated = dae_residual_integrated_1
            else:
                dae_residual_integrated = (
                    1 - theta) * dae_residual_integrated_0 + theta * dae_residual_integrated_1

            dae_residual_function_integrated = MXFunction('dae_residual_function_integrated', [I, I0, vertcat(self.dae_variables['parameters']), vertcat([C0[i] for i in range(len(collocated_variables))] + [CI0[i] for i in range(len(
                self.dae_variables['constant_inputs']))] + [dt_sym] + collocated_variables + collocated_derivatives + self.dae_variables['constant_inputs'] + self.dae_variables['time'])], [dae_residual_integrated])
            # Expand to SX for improved performance
            # We do not expand the overall problem, as that would unroll
            # map/mapaccum as well into an SX tree.
            dae_residual_function_integrated = dae_residual_function_integrated.expand()

            options = self.integrator_options()
            integrator_step_function = ImplicitFunction('integrator_step_function', 'newton', dae_residual_function_integrated, options)

        # Initialize an MXFunction for the DAE residual (collocated part)
        if len(collocated_variables) > 0:
            dae_residual_function_collocated = MXFunction('dae_residual_function_collocated', [vertcat(self.dae_variables['parameters']), vertcat(
                integrated_variables + collocated_variables + integrated_derivatives + collocated_derivatives + self.dae_variables['constant_inputs'] + self.dae_variables['time'])], [dae_residual_collocated])
            # Expand to SX for improved performance
            # We do not expand the overall problem, as that would unroll
            # map/mapaccum as well into an SX tree.
            dae_residual_function_collocated = dae_residual_function_collocated.expand()

        # Initialize an MXFunction for the path constraints
        # Note that we assume that the path constraint expression is the same for all ensemble members
        path_constraints = self.path_constraints(0)
        path_constraints_function = MXFunction('path_constraints',
                                               [vertcat(integrated_variables + collocated_variables + integrated_derivatives + collocated_derivatives + self.dae_variables[
                                                        'constant_inputs'] + self.dae_variables['time'] + self.path_variables)],
                                               [vertcat([f_constraint for (f_constraint, lb, ub) in path_constraints])])
        path_constraints_function = path_constraints_function.expand()

        # Set up accumulation over time (integration, and generation of
        # collocation constraints)
        if len(integrated_variables) > 0:
            # When using mapaccum, we also feed back the current
            # collocation constraints through accumulated_X.
            accumulated_X = MX.sym('accumulated_X', len(
                integrated_variables) + dae_residual_collocated.size1())
        else:
            accumulated_X = MX.sym('accumulated_X', 0)
        accumulated_U = MX.sym('accumulated_U', 2 * (len(collocated_variables) + len(
            self.dae_variables['constant_inputs']) + 1) + len(self.path_variables))

        integrated_states_0 = accumulated_X[0:len(integrated_variables)]
        integrated_states_1 = MX.sym(
            'integrated_states_1', len(integrated_variables))
        collocated_states_0 = accumulated_U[0:len(collocated_variables)]
        collocated_states_1 = accumulated_U[
            len(collocated_variables):2 * len(collocated_variables)]
        constant_inputs_0 = accumulated_U[2 * len(collocated_variables):2 * len(
            collocated_variables) + len(self.dae_variables['constant_inputs'])]
        constant_inputs_1 = accumulated_U[2 * len(collocated_variables) + len(self.dae_variables[
            'constant_inputs']):2 * len(collocated_variables) + 2 * len(self.dae_variables['constant_inputs'])]
        collocation_time_0 = accumulated_U[
            2 * (len(collocated_variables) + len(self.dae_variables['constant_inputs'])) + 0]
        collocation_time_1 = accumulated_U[
            2 * (len(collocated_variables) + len(self.dae_variables['constant_inputs'])) + 1]
        path_variables_1 = accumulated_U[
            2 * (len(collocated_variables) + len(self.dae_variables['constant_inputs']) + 1):]

        # Approximate derivatives using backwards finite differences
        dt = collocation_time_1 - collocation_time_0
        collocated_finite_differences = (
            collocated_states_1 - collocated_states_0) / dt

        # We use vertcat to compose the list into an MX.  This is, in
        # CasADi 2.4, faster.
        accumulated_Y = []

        # Integrate integrated states
        if len(integrated_variables) > 0:
            # Perform step by computing implicit function
            # CasADi shares subexpressions that are bundled into the same Function.
            # The first argument is the guess for the new value of
            # integrated_states.
            [integrated_states_1] = integrator_step_function([integrated_states_0,
                                                              integrated_states_0,
                                                              vertcat(self.dae_variables["parameters"]),
                                                              vertcat([collocated_states_0,
                                                                       constant_inputs_0,
                                                                       dt,
                                                                       collocated_states_1,
                                                                       collocated_finite_differences,
                                                                       constant_inputs_1,
                                                                       collocation_time_1 - t0])],
                                                             False, True)
            accumulated_Y.append(integrated_states_1)

            # Recompute finite differences with computed new state, for use in the collocation part below
            # We don't use substititute() for this, as it becomes expensive
            # over long integration horizons.
            if len(collocated_variables) > 0:
                integrated_finite_differences = (
                    integrated_states_1 - integrated_states_0) / dt
        else:
            integrated_finite_differences = MX()

        # Call DAE residual at collocation point
        # Time stamp following paragraph 3.6.7 of the Modelica
        # specifications, version 3.3.
        if len(collocated_variables) > 0:
            if theta < 1:
                # Obtain state vector
                [dae_residual_0] = dae_residual_function_collocated([vertcat(self.dae_variables["parameters"]),
                                                                     vertcat([integrated_states_0,
                                                                              collocated_states_0,
                                                                              integrated_finite_differences,
                                                                              collocated_finite_differences,
                                                                              constant_inputs_0,
                                                                              collocation_time_0 - t0])],
                                                                    False, True)
            if theta > 0:
                # Obtain state vector
                [dae_residual_1] = dae_residual_function_collocated([vertcat(self.dae_variables["parameters"]),
                                                                     vertcat([integrated_states_1,
                                                                              collocated_states_1,
                                                                              integrated_finite_differences,
                                                                              collocated_finite_differences,
                                                                              constant_inputs_1,
                                                                              collocation_time_1 - t0])],
                                                                    False, True)
            if theta == 0:
                accumulated_Y.append(dae_residual_0)
            elif theta == 1:
                accumulated_Y.append(dae_residual_1)
            else:
                accumulated_Y.append(
                    (1 - theta) * dae_residual_0 + theta * dae_residual_1)

        accumulated_Y.extend(path_constraints_function([vertcat([integrated_states_1,
                                                                 collocated_states_1,
                                                                 integrated_finite_differences,
                                                                 collocated_finite_differences,
                                                                 constant_inputs_1,
                                                                 collocation_time_1 - t0,
                                                                 path_variables_1])],
                                                       False, True))

        # Use map/mapaccum to capture integration and collocation constraint generation over the entire
        # time horizon with one symbolic operation.  This saves a lot of
        # memory.
        accumulated = MXFunction('accumulated',
            [accumulated_X, accumulated_U, vertcat(self.dae_variables["parameters"])], [vertcat(accumulated_Y)])

        if len(integrated_variables) > 0:
            accumulation = accumulated.mapaccum(
                'accumulation', n_collocation_times - 1)
        else:
            # Fully collocated problem.  Use map(), so that we can use
            # parallelization along the time axis.
            accumulation = accumulated.map(
                'accumulation', n_collocation_times - 1, {'parallelization': 'openmp'})

        # Create a store of all ensemble-member-specific data for all ensemble members
        ensemble_store = [{} for i in range(self.ensemble_size)] # N.B. Don't use n * [{}], as it creates n refs to the same dict.
        for ensemble_member in range(self.ensemble_size):
            ensemble_data = ensemble_store[ensemble_member]

            # Store parameters
            parameters = self.parameters(ensemble_member)
            parameter_values = [None] * len(self.dae_variables['parameters'])
            values = []
            for i, symbol in enumerate(self.dae_variables['parameters']):
                for alias in self.variable_aliases(symbol.getName()):
                    if alias.name in parameters:
                        parameter_values[i] = alias.sign * parameters[alias.name]
                        break
            ensemble_data["parameters"] = nullvertcat(parameter_values)

            # Store constant inputs
            constant_inputs = self.constant_inputs(ensemble_member)
            constant_inputs_interpolated = {}
            for variable in self.dae_variables['constant_inputs']:
                found = False
                for alias in self.variable_aliases(variable.getName()):
                    if alias.name in constant_inputs:
                        constant_input = constant_inputs[alias.name]
                        # Always cast to built-in float type for compatibility
                        # with CasADi.
                        constant_inputs_interpolated[variable.getName()] = alias.sign * self.interpolate(
                            collocation_times, constant_input.times, constant_input.values, 0.0, 0.0)
                        found = True
                        break
                if not found:
                    constant_inputs_interpolated[
                        variable.getName()] = n_collocation_times * [0.0]
            ensemble_data["constant_inputs"] = constant_inputs_interpolated

            # Store initial state and derivatives
            initial_state = []
            initial_derivatives = []
            for variable in integrated_variables + collocated_variables:
                variable = variable.getName()
                value = self.state_vector(
                    variable, ensemble_member=ensemble_member)[0]
                nominal = self.variable_nominal(variable)
                if nominal != 1:
                    value *= nominal
                initial_state.append(value)
                initial_derivatives.append(self.der_at(
                    variable, t0, ensemble_member=ensemble_member))
            ensemble_data["initial_state"] = vertcat(initial_state)
            ensemble_data["initial_derivatives"] = vertcat(initial_derivatives)

            # Store initial path variables
            initial_path_variables = []
            for j, variable in enumerate(self.path_variables):
                variable = variable.getName()
                values = self.state_vector(
                    variable, ensemble_member=ensemble_member)
                initial_path_variables.append(values[0])
            ensemble_data["initial_path_variables"] = nullvertcat(initial_path_variables)

        ensemble_aggregate = {}
        ensemble_aggregate["parameters"] = horzcat([d["parameters"] for d in ensemble_store])
        ensemble_aggregate["initial_constant_inputs"] = horzcat([nullvertcat([float(d["constant_inputs"][variable.getName()][0]) 
            for variable in self.dae_variables['constant_inputs']]) for d in ensemble_store])
        ensemble_aggregate["initial_state"] = horzcat([d["initial_state"] for d in ensemble_store])
        ensemble_aggregate["initial_state"] = reduce_matvec(ensemble_aggregate["initial_state"], self.solver_input)
        ensemble_aggregate["initial_derivatives"] = horzcat([d["initial_derivatives"] for d in ensemble_store])
        ensemble_aggregate["initial_derivatives"] = reduce_matvec(ensemble_aggregate["initial_derivatives"], self.solver_input)
        ensemble_aggregate["initial_path_variables"] = horzcat([d["initial_path_variables"] for d in ensemble_store])
        ensemble_aggregate["initial_path_variables"] = reduce_matvec(ensemble_aggregate["initial_path_variables"], self.solver_input)

        # Add constraints for initial conditions
        initial_residual_with_params_fun = MXFunction('initial_residual', [vertcat(self.dae_variables['parameters']), vertcat(self.dae_variables['states'] + self.dae_variables['algebraics'] + self.dae_variables[
                                                  'control_inputs'] + integrated_derivatives + collocated_derivatives + self.dae_variables['constant_inputs'] + self.dae_variables['time'])], [vertcat([dae_residual, initial_residual])])
        # Expand to SX for improved performance
        initial_residual_with_params_fun = initial_residual_with_params_fun.expand()

        initial_residual_with_params_fun_map = initial_residual_with_params_fun.map('initial_residual_with_params_fun_map', self.ensemble_size)
        [res] = initial_residual_with_params_fun_map([ensemble_aggregate["parameters"], vertcat([ensemble_aggregate["initial_state"], ensemble_aggregate["initial_derivatives"], ensemble_aggregate["initial_constant_inputs"], repmat([0.0], 1, self.ensemble_size)])], False, True)

        res = vec(res)
        g.append(res)
        zeros = [0.0] * res.size1()
        lbg.extend(zeros)
        ubg.extend(zeros)

        # Process the objectives and constraints for each ensemble member separately.
        # Note that we don't use map here for the moment, so as to allow each ensemble member to define its own
        # constraints and objectives.  Path constraints are applied for all ensemble members simultaneously
        # at the moment.  We can get rid of map again, and allow every ensemble member to specify its own
        # path constraints as well, once CasADi has some kind of loop detection.
        for ensemble_member in range(self.ensemble_size):
            logger.info("Transcribing ensemble member {}/{}".format(ensemble_member + 1, self.ensemble_size))

            initial_state = ensemble_aggregate["initial_state"][:, ensemble_member]
            initial_derivatives = ensemble_aggregate["initial_derivatives"][:, ensemble_member]
            initial_path_variables = ensemble_aggregate["initial_path_variables"][:, ensemble_member]
            initial_constant_inputs = ensemble_aggregate["initial_constant_inputs"][:, ensemble_member]
            parameters = ensemble_aggregate["parameters"][:, ensemble_member]

            constant_inputs = ensemble_store[ensemble_member]["constant_inputs"]

            # Initial conditions specified in history timeseries
            history = self.history(ensemble_member)
            for state in history.keys():
                try:
                    history_timeseries = history[state]
                    xinit = self.interpolate(
                        t0, history_timeseries.times, history_timeseries.values, np.nan, np.nan)

                except KeyError:
                    xinit = np.nan

                if np.isfinite(xinit):
                    # Avoid the use of slow state_at().  We don't need
                    # interpolation or history values here.
                    value = None
                    for variable in self.dae_variables['free_variables']:
                        variable = variable.getName()
                        for alias in self.variable_aliases(variable):
                            if alias.name == state:
                                value = self.state_vector(
                                    variable, ensemble_member=ensemble_member)[0]
                                nominal = self.variable_nominal(variable)
                                if nominal != 1:
                                    value *= nominal
                                if alias.sign < 0:
                                    value *= -1
                                break
                    if value == None:
                        # This was no free variable.
                        continue
                    g.append(value)
                    lbg.append(float(xinit))
                    ubg.append(float(xinit))

            # Initial conditions for integrator
            accumulation_X0 = []
            for variable in self.integrated_states:
                value = self.state_vector(
                    variable, ensemble_member=ensemble_member)[0]
                nominal = self.variable_nominal(variable)
                if nominal != 1:
                    value *= nominal
                accumulation_X0.append(value)
            accumulation_X0 = vertcat(accumulation_X0)

            # Input for map
            logger.info("Interpolating states")

            accumulation_U = [None] * (1 + 2 * len(self.dae_variables['constant_inputs']) + 3)

            interpolated_states = [None] * (2 * len(collocated_variables))
            for j, variable in enumerate(collocated_variables):
                variable = variable.getName()
                times = self.times(variable)
                values = self.state_vector(
                    variable, ensemble_member=ensemble_member)
                if len(collocation_times) != len(times):
                    interpolated = interp1d(
                        times, values, collocation_times, self.equidistant)
                else:
                    interpolated = values
                nominal = self.variable_nominal(variable)
                interpolated_states[j] = nominal * interpolated[0:n_collocation_times - 1]
                interpolated_states[len(collocated_variables) +
                               j] = nominal * interpolated[1:n_collocation_times]
            accumulation_U[0] = reduce_matvec(horzcat(interpolated_states), self.solver_input)

            for j, variable in enumerate(self.dae_variables['constant_inputs']):
                variable = variable.getName()
                constant_input = constant_inputs[variable]
                accumulation_U[
                    1 + j] = MX(constant_input[0:n_collocation_times - 1])
                accumulation_U[1 + len(self.dae_variables[
                    'constant_inputs']) + j] = MX(constant_input[1:n_collocation_times])

            accumulation_U[1 + 2 * len(self.dae_variables[
                'constant_inputs'])] = MX(collocation_times[0:n_collocation_times - 1])
            accumulation_U[1 + 2 * len(self.dae_variables[
                'constant_inputs']) + 1] = MX(collocation_times[1:n_collocation_times])

            path_variables = [None] * len(self.path_variables)
            for j, variable in enumerate(self.path_variables):
                variable = variable.getName()
                values = self.state_vector(
                    variable, ensemble_member=ensemble_member)
                path_variables[j] = values[1:n_collocation_times]
            accumulation_U[1 + 2 * len(
                self.dae_variables['constant_inputs']) + 2] = reduce_matvec(horzcat(path_variables), self.solver_input)

            # Construct matrix using O(states) CasADi operations
            # This is faster than using blockcat, presumably because of the
            # row-wise scaling operations.
            logger.info("Aggregating and de-scaling variables")     

            accumulation_U = transpose(horzcat(accumulation_U))
            accumulation_U = matrix_expand(accumulation_U)

            # Map to all time steps
<<<<<<< HEAD
            logger.info("Mapping")

            [integrators_and_collocation_and_path_constraints] = accumulation(
                [accumulation_X0, accumulation_U])
=======
            logger.info("Mapping {} x {} / {} x {}".format(accumulation_U.size1(), accumulation_U.size2(), accumulated_U.size1(), accumulated_U.size2()))

            [integrators_and_collocation_and_path_constraints] = accumulation(
                [accumulation_X0, accumulation_U, repmat(parameters, 1, n_collocation_times - 1)])
>>>>>>> 96de37f0
            if integrators_and_collocation_and_path_constraints.size2() > 0:
                integrators = integrators_and_collocation_and_path_constraints[:len(integrated_variables), :]
                collocation_constraints = vec(integrators_and_collocation_and_path_constraints[len(integrated_variables):len(
                    integrated_variables) + dae_residual_collocated.size1(), 0:n_collocation_times - 1])
                discretized_path_constraints = vec(integrators_and_collocation_and_path_constraints[len(
                    integrated_variables) + dae_residual_collocated.size1():, 0:n_collocation_times - 1])
            else:
                integrators = MX()
                collocation_constraints = MX()
                discretized_path_constraints = MX()

<<<<<<< HEAD
            logger.info("Composing NLP")
=======
            logger.info("Composing NLP segment")
>>>>>>> 96de37f0

            # Store integrators for result extraction
            if len(integrated_variables) > 0:
                self.integrators = {}
                for i, variable in enumerate(integrated_variables):
                    self.integrators[variable.getName()] = integrators[i, :]
                self.integrators_mx = []
                for j in range(integrators.size2()):
                    self.integrators_mx.append(integrators[:, j])

            # Add collocation constraints
            if collocation_constraints.size1() > 0:
<<<<<<< HEAD
=======
                # TODO if linear, reduce to Ax + b.
>>>>>>> 96de37f0
                g.append(collocation_constraints)
                zeros = collocation_constraints.size1() * [0.0]
                lbg.extend(zeros)
                ubg.extend(zeros)

            # Delayed feedback
            # TODO implement for integrated states too, but first wait for
            # delay() support in JModelica.
            for (out_variable_name, in_variable_name, delay) in delayed_feedback:
                # Resolve aliases
                in_times = None
                in_values = None
                out_times = None
                out_values = None
                for variable in itertools.chain(self.differentiated_states, self.algebraic_states, self.controls):
                    for alias in self.variable_aliases(variable):
                        if alias.name == in_variable_name:
                            in_times = self.times(variable)
                            in_values = alias.sign * self.variable_nominal(
                                variable) * self.state_vector(variable, ensemble_member=ensemble_member)
                        if alias.name == out_variable_name:
                            out_times = self.times(variable)
                            out_values = self.variable_nominal(
                                variable) * self.state_vector(variable, ensemble_member=ensemble_member)
                            if variable in history:
                                out_times = np.concatenate(
                                    [history[variable].times[:-1], out_times])
                                out_values = vertcat(
                                    [history[variable].values[:-1], out_values])
                            out_values *= alias.sign
                    if in_times is not None and out_times is not None:
                        break
                for variable in self.dae_variables['constant_inputs']:
                    variable = variable.getName()
                    for alias in self.variable_aliases(variable):
                        if alias.name == out_variable_name:
                            out_times = collocation_times
                            out_values = alias.sign * \
                                constant_inputs[variable]
                    if out_times is not None:
                        break
                if in_times is None:
                    raise Exception(
                        "Could not find variable with name {}".format(in_variable_name))
                if out_times is None:
                    raise Exception(
                        "Could not find variable with name {}".format(out_variable_name))

                # Set up delay constraints
                if len(collocation_times) != len(in_times):
                    x_in = interp1d(in_times, in_values,
                                    collocation_times, self.equidistant)
                else:
                    x_in = in_values
                x_out_delayed = interp1d(
                    out_times, out_values, collocation_times - delay, self.equidistant)

                g.append(x_in - x_out_delayed)
                lbg.extend(n_collocation_times * [0.0])
                ubg.extend(n_collocation_times * [0.0])

            # Objective
            f_member = self.objective(ensemble_member)
            f.append(self.ensemble_member_probability(ensemble_member) * f_member)

            if logger.getEffectiveLevel() == logging.DEBUG:
                logger.debug(
                    "Adding ensemble member objective {}".format(f_member))

            # Constraints
            constraints = self.constraints(ensemble_member)
            if logger.getEffectiveLevel() == logging.DEBUG:
                for constraint in constraints:
                    logger.debug(
                        "Adding constraint {}, {}, {}".format(*constraint))

            g_constraint = [f_constraint for (f_constraint, lb, ub) in constraints]
            g.extend(g_constraint)

            lbg_constraint = [lb for (f_constraint, lb, ub) in constraints]
            lbg.extend(lbg_constraint)
            
            ubg_constraint = [ub for (f_constraint, lb, ub) in constraints]
            ubg.extend(ubg_constraint)

            # Path constraints
            # We need to call self.path_constraints() again here, as the bounds may change from ensemble member to member.
            path_constraints = self.path_constraints(ensemble_member)
            if len(path_constraints) > 0:
                # We need to evaluate the path constraints at t0, as the initial time is not included in the accumulation.
                initial_path_constraints = path_constraints_function([vertcat([initial_state
                                                                              , initial_derivatives
                                                                              , initial_constant_inputs,
                                                                              0.0,
                                                                              initial_path_variables])], False, True)
                g.extend(initial_path_constraints)
                g.extend(discretized_path_constraints)

                lbg_path_constraints = np.empty(
                    (len(path_constraints), n_collocation_times))
                ubg_path_constraints = np.empty(
                    (len(path_constraints), n_collocation_times))
                for j, path_constraint in enumerate(path_constraints):
                    if logger.getEffectiveLevel() == logging.DEBUG:
                        logger.debug(
                            "Adding path constraint {}, {}, {}".format(*path_constraint))

                    lb = path_constraint[1]
                    if isinstance(lb, Timeseries):
                        lb = self.interpolate(
                            collocation_times, lb.times, lb.values, -np.inf, -np.inf)

                    ub = path_constraint[2]
                    if isinstance(ub, Timeseries):
                        ub = self.interpolate(
                            collocation_times, ub.times, ub.values, np.inf, np.inf)

                    lbg_path_constraints[j, :] = lb
                    ubg_path_constraints[j, :] = ub
                lbg.extend(lbg_path_constraints.transpose().ravel())
                ubg.extend(ubg_path_constraints.transpose().ravel())

        # NLP function
        logger.info("Creating NLP function")

        # , {'jit': True, 'compiler': 'shell'})
        nlp = MXFunction('nlp', nlpIn(x=X), nlpOut(f=sumRows(vertcat(f)), g=vertcat(g)))

        # Done
        logger.info("Done transcribing problem")

        return discrete, lbx, ubx, lbg, ubg, x0, nlp

    def extract_results(self, ensemble_member=0):
        logger.info("Extracting results")

        # Gather results in a dictionary
        control_results = self.extract_controls(ensemble_member)
        state_results = self.extract_states(ensemble_member)

        # Merge dictionaries
        results = control_results
        results.update(state_results)

        logger.info("Done extracting results")

        # Return results dictionary
        return results

    @property
    def solver_input(self):
        return self._solver_input

    def solver_options(self):
        options = super(CollocatedIntegratedOptimizationProblem,
                        self).solver_options()
        if self._linear_collocation_constraints:
            options['jac_c_constant'] = 'yes'
        return options

    def integrator_options(self):
        """
        Configures the implicit function used for time step integration.

        :returns: A dictionary of CasADi :class:`ImplicitFunction` options.  See the CasADi documentation for details.
        """
        return {'linear_solver': 'csparse'}

    @property
    def controls(self):
        return self._controls

    def discretize_controls(self):
        # Default implementation: One single set of control inputs for all
        # ensembles
        count = 0
        for variable in self.controls:
            times = self.times(variable)
            n_times = len(times)

            count += n_times

        bounds = self.bounds()

        # We assume the seed for the controls to be identical for the entire ensemble.
        # After all, we don't use a stochastic tree if we end up here.
        seed = self.seed(ensemble_member=0)

        discrete = np.zeros(count, dtype=np.bool)

        lbx = -np.inf * np.ones(count)
        ubx = np.inf * np.ones(count)

        x0 = np.zeros(count)

        offset = 0
        for variable in self.controls:
            times = self.times(variable)
            n_times = len(times)

            discrete[offset:offset +
                     n_times] = self.variable_is_discrete(variable)

            for alias in self.variable_aliases(variable):
                try:
                    bound = bounds[alias.name]
                except KeyError:
                    continue

                nominal = self.variable_nominal(variable)
                if bound[0] != None:
                    if isinstance(bound[0], Timeseries):
                        lbx[offset:offset + n_times] = self.interpolate(
                            times, bound[0].times, bound[0].values, -np.inf, -np.inf) / nominal
                    else:
                        lbx[offset:offset + n_times] = bound[0] / nominal
                if bound[1] != None:
                    if isinstance(bound[1], Timeseries):
                        ubx[offset:offset + n_times] = self.interpolate(
                            times, bound[1].times, bound[1].values, +np.inf, +np.inf) / nominal
                    else:
                        ubx[offset:offset + n_times] = bound[1] / nominal

                try:
                    seed_k = seed[variable]
                    x0[offset:offset + n_times] = self.interpolate(
                        times, seed_k.times, seed_k.values, 0, 0) / nominal
                except KeyError:
                    pass

                break

            offset += n_times

        # Return number of control variables
        return count, discrete, lbx, ubx, x0

    def extract_controls(self, ensemble_member=0):
        # Solver output
        X = self.solver_output

        # Extract control inputs
        results = {}
        offset = 0
        for variable in self.controls:
            n_times = len(self.times(variable))
            results[variable] = np.array(self.variable_nominal(
                variable) * X[offset:offset + n_times, 0]).ravel()
            offset += n_times

            for alias in self.variable_aliases(variable):
                if alias.name != variable:
                    results[alias.name] = alias.sign * results[variable]

        # Done
        return results

    def control_vector(self, variable, ensemble_member=0):
        # Default implementation: One single set of control inputs for all
        # ensembles
        t0 = self.initial_time
        X = self.solver_input

        # Return array of indexes for control
        offset = 0
        for control_input in self.controls:
            times = self.times(control_input)
            n_times = len(times)
            if control_input == variable:
                return X[offset:offset + n_times]
            offset += n_times

        raise KeyError(variable)

    def control_at(self, variable, t, ensemble_member=0, scaled=False, extrapolate=True):
        # Default implementation: One single set of control inputs for all
        # ensembles
        t0 = self.initial_time
        X = self.solver_input

        offset = 0
        for control_input in self.controls:
            times = self.times(control_input)
            for alias in self.variable_aliases(control_input):
                if alias.name == variable:
                    nominal = self.variable_nominal(control_input)
                    n_times = len(times)
                    variable_values = X[offset:offset + n_times]
                    f_left, f_right = np.nan, np.nan
                    if t < t0:
                        history = self.history(ensemble_member)
                        history_found = False
                        for history_alias in self.variable_aliases(control_input):
                            if history_alias.name in history:
                                history_timeseries = history[
                                    history_alias.name]
                                if extrapolate:
                                    f_left = history_timeseries.values[0]
                                    f_right = history_timeseries.values[-1]
                                sym = history_alias.sign * \
                                    self.interpolate(
                                        t, history_timeseries.times, history_timeseries.values, f_left, f_right)
                                history_found = True
                        if not history_found:
                            if extrapolate:
                                sym = variable_values[0]
                            else:
                                sym = np.nan
                            if not scaled and nominal != 1:
                                sym *= nominal
                    else:
                        if extrapolate:
                            f_left = variable_values[0]
                            f_right = variable_values[-1]
                        sym = self.interpolate(
                            t, times, variable_values, f_left, f_right)
                        if not scaled and nominal != 1:
                            sym *= nominal
                    if alias.sign < 0:
                        sym *= -1
                    return sym
            offset += len(times)

        raise KeyError(variable)

    @property
    def differentiated_states(self):
        return self._differentiated_states

    @property
    def algebraic_states(self):
        return self._algebraic_states

    def discretize_states(self):
        # Default implementation: States for all ensemble members
        ensemble_member_size = 0

        # Space for collocated states
        for variable in itertools.chain(self.differentiated_states, self.algebraic_states, self._path_variable_names):
            if variable in self.integrated_states:
                ensemble_member_size += 1  # Initial state
            else:
                ensemble_member_size += len(self.times(variable))

        # Space for extra variables
        ensemble_member_size += len(self.extra_variables)

        # Space for initial states and derivatives
        ensemble_member_size += len(self.dae_variables['derivatives'])

        # Total space requirement
        count = self.ensemble_size * ensemble_member_size

        # Allocate arrays
        discrete = np.zeros(count, dtype=np.bool)

        lbx = -np.inf * np.ones(count)
        ubx = np.inf * np.ones(count)

        x0 = np.zeros(count)

        # Types
        for ensemble_member in range(self.ensemble_size):
            offset = ensemble_member * ensemble_member_size
            for variable in itertools.chain(self.differentiated_states, self.algebraic_states, self._path_variable_names):
                if variable in self.integrated_states:
                    discrete[offset] = self.variable_is_discrete(variable)

                    offset += 1

                else:
                    times = self.times(variable)
                    n_times = len(times)

                    discrete[offset:offset +
                             n_times] = self.variable_is_discrete(variable)

                    offset += n_times

            for k in xrange(len(self.extra_variables)):
                discrete[
                    offset + k] = self.variable_is_discrete(self.extra_variables[k].getName())

        # Bounds, defaulting to +/- inf, if not set
        bounds = self.bounds()

        for ensemble_member in range(self.ensemble_size):
            offset = ensemble_member * ensemble_member_size
            for variable in itertools.chain(self.differentiated_states, self.algebraic_states, self._path_variable_names):
                if variable in self.integrated_states:
                    for alias in self.variable_aliases(variable):
                        try:
                            bound = bounds[alias.name]
                        except KeyError:
                            continue

                        nominal = self.variable_nominal(variable)
                        if bound[0] != None:
                            if isinstance(bound[0], Timeseries):
                                lbx[offset] = self.interpolate(self.initial_time, bound[0].times, bound[
                                                               0].values, -np.inf, -np.inf) / nominal
                            else:
                                lbx[offset] = bound[0] / nominal
                        if bound[1] != None:
                            if isinstance(bound[1], Timeseries):
                                ubx[offset] = self.interpolate(self.initial_time, bound[1].times, bound[
                                                               1].values, +np.inf, +np.inf) / nominal
                            else:
                                ubx[offset] = bound[1] / nominal

                        break

                    offset += 1

                else:
                    times = self.times(variable)
                    n_times = len(times)

                    for alias in self.variable_aliases(variable):
                        try:
                            bound = bounds[alias.name]
                        except KeyError:
                            continue

                        nominal = self.variable_nominal(variable)
                        if bound[0] != None:
                            if isinstance(bound[0], Timeseries):
                                lbx[offset:offset + n_times] = self.interpolate(
                                    times, bound[0].times, bound[0].values, -np.inf, -np.inf) / nominal
                            else:
                                lbx[offset:offset + n_times] = bound[0] / nominal
                        if bound[1] != None:
                            if isinstance(bound[1], Timeseries):
                                ubx[offset:offset + n_times] = self.interpolate(
                                    times, bound[1].times, bound[1].values, +np.inf, +np.inf) / nominal
                            else:
                                ubx[offset:offset + n_times] = bound[1] / nominal

                        break

                    offset += n_times

            for k in xrange(len(self.extra_variables)):
                try:
                    bound = bounds[self.extra_variables[k].getName()]
                except KeyError:
                    continue

                if bound[0] != None:
                    lbx[offset + k] = bound[0]
                if bound[1] != None:
                    ubx[offset + k] = bound[1]

            # Initial guess based on provided seeds, defaulting to zero if no
            # seed is given
            seed = self.seed(ensemble_member)

            offset = ensemble_member * ensemble_member_size
            for variable in itertools.chain(self.differentiated_states, self.algebraic_states, self._path_variable_names):
                if variable in self.integrated_states:
                    try:
                        seed_k = seed[variable]
                        nominal = self.variable_nominal(variable)
                        x0[offset] = self.interpolate(
                            self.initial_time, seed_k.times, seed_k.values, 0, 0) / nominal
                    except KeyError:
                        pass

                    offset += 1

                else:
                    times = self.times(variable)
                    n_times = len(times)

                    try:
                        seed_k = seed[variable]
                        nominal = self.variable_nominal(variable)
                        x0[offset:offset + n_times] = self.interpolate(
                            times, seed_k.times, seed_k.values, 0, 0) / nominal
                    except KeyError:
                        pass

                    offset += n_times

            for k in xrange(len(self.extra_variables)):
                try:
                    x0[offset + k] = seed[self.extra_variables[k].getName()]
                except KeyError:
                    pass

        # Return number of state variables
        return count, discrete, lbx, ubx, x0

    def extract_states(self, ensemble_member=0):
        # Solver output
        X = self.solver_output

        # Discretization parameters
        control_size = self._control_size
        ensemble_member_size = self._state_size / self.ensemble_size

        # Extract control inputs
        results = {}

        # Perform integration, in order to extract integrated variables
        # We bundle all integrations into a single Function, so that subexpressions
        # are evaluated only once.
        if len(self.integrated_states) > 0:
            # Use integrators_mx to facilicate common subexpression
            # elimination.
            f = MXFunction('f', [self.solver_input], [
                           vertcat(self.integrators_mx)])
            f.setInput(X[0:])
            f.evaluate()
            integrators_output = f.getOutput()
            j = 0
            for variable in self.integrated_states:
                n = self.integrators[variable].size1()
                results[variable] = self.variable_nominal(
                    variable) * np.array(integrators_output[j:j + n, 0]).ravel()
                j += n

        # Extract collocated variables
        offset = control_size + ensemble_member * ensemble_member_size
        for variable in itertools.chain(self.differentiated_states, self.algebraic_states):
            if variable in self.integrated_states:
                offset += 1
            else:
                n_times = len(self.times(variable))
                results[variable] = np.array(self.variable_nominal(
                    variable) * X[offset:offset + n_times, 0]).ravel()
                offset += n_times

                for alias in self.variable_aliases(variable):
                    if alias.name != variable:
                        results[alias.name] = alias.sign * results[variable]

        # Extract path variables
        n_collocation_times = len(self.times())
        for variable in self.path_variables:
            variable = variable.getName()
            results[variable] = np.array(
                X[offset:offset + n_collocation_times, 0]).ravel()
            offset += n_collocation_times

        # Extract extra variables
        for k in xrange(len(self.extra_variables)):
            variable = self.extra_variables[k].getName()
            results[variable] = np.array(X[offset + k, 0]).ravel()

        # Done
        return results

    def state_vector(self, variable, ensemble_member=0):
        # Look up transcribe_problem() state.
        X = self.solver_input
        control_size = self._control_size
        ensemble_member_size = self._state_size / self.ensemble_size

        # Return array of indexes for state
        offset = control_size + ensemble_member * ensemble_member_size
        for free_variable in itertools.chain(self.differentiated_states, self.algebraic_states, self._path_variable_names):
            times = self.times(free_variable)
            n_times = len(times)
            if free_variable == variable:
                if free_variable in self.integrated_states:
                    return X[offset]
                else:
                    return X[offset:offset + n_times]
            if free_variable in self.integrated_states:
                offset += 1
            else:
                offset += n_times

        # Could not find state.  Try controls.
        return self.control_vector(variable, ensemble_member=ensemble_member)

    def state_at(self, variable, t, ensemble_member=0, scaled=False, extrapolate=True):
        if isinstance(variable, MX):
            variable = variable.getName()
        name = "{}[{},{}]{}".format(
            variable, ensemble_member, t - self.initial_time, 'S' if scaled else '')
        if extrapolate:
            name += 'E'
        try:
            return self._symbol_cache[name]
        except KeyError:
            # Look up transcribe_problem() state.
            t0 = self.initial_time
            X = self.solver_input
            control_size = self._control_size
            ensemble_member_size = self._state_size / self.ensemble_size

            # Fetch appropriate symbol, or value.
            found = False
            if not found:
                offset = control_size + ensemble_member * ensemble_member_size
                for free_variable in itertools.chain(self.differentiated_states, self.algebraic_states):
                    for alias in self.variable_aliases(free_variable):
                        if alias.name == variable:
                            times = self.times(free_variable)
                            n_times = len(times)
                            if free_variable in self.integrated_states:
                                nominal = 1
                                if t == self.initial_time:
                                    sym = alias.sign * X[offset]
                                    found = True
                                    break
                                else:
                                    variable_values = self.integrators[
                                        free_variable]
                            else:
                                nominal = self.variable_nominal(free_variable)
                                variable_values = X[offset:offset + n_times]
                            f_left, f_right = np.nan, np.nan
                            if t < t0:
                                history = self.history(ensemble_member)
                                history_found = False
                                for history_alias in self.variable_aliases(free_variable):
                                    if history_alias.name in history:
                                        history_timeseries = history[
                                            history_alias.name]
                                        if extrapolate:
                                            f_left = history_timeseries.values[
                                                0]
                                            f_right = history_timeseries.values[
                                                -1]
                                        sym = history_alias.sign * \
                                            self.interpolate(
                                                t, history_timeseries.times, history_timeseries.values, f_left, f_right)
                                        history_found = True
                                if not history_found:
                                    if extrapolate:
                                        sym = variable_values[0]
                                    else:
                                        sym = np.nan
                                    if not scaled and nominal != 1:
                                        sym *= nominal
                            else:
                                if extrapolate:
                                    f_left = variable_values[0]
                                    f_right = variable_values[-1]
                                sym = self.interpolate(
                                    t, times, variable_values, f_left, f_right)
                                if not scaled and nominal != 1:
                                    sym *= nominal
                            if alias.sign < 0:
                                sym *= -1
                            found = True
                            break
                    if found:
                        break
                    if free_variable in self.integrated_states:
                        offset += 1
                    else:
                        offset += len(self.times(free_variable))
            if not found:
                try:
                    sym = self.control_at(
                        variable, t, ensemble_member=ensemble_member, extrapolate=extrapolate)
                    found = True
                except KeyError:
                    pass
            if not found:
                constant_inputs = self.constant_inputs(ensemble_member)
                for constant_input_variable in constant_inputs.keys():
                    for alias in self.variable_aliases(constant_input_variable):
                        if alias.name == variable:
                            times = self.times(constant_input_variable)
                            n_times = len(times)
                            constant_input = constant_inputs[
                                constant_input_variable]
                            f_left, f_right = np.nan, np.nan
                            if extrapolate:
                                f_left = constant_input.values[0]
                                f_right = constant_input.values[-1]
                            sym = self.interpolate(
                                t, constant_input.times, constant_input.values, f_left, f_right)
                            sym *= alias.sign
                            found = True
                            break
                    if found:
                        break
            if not found:
                parameters = self.parameters(ensemble_member)
                for parameter in parameters.keys():
                    for alias in self.variable_aliases(parameter):
                        if alias.name == variable:
                            sym = parameters[parameter]
                            sym *= alias.sign
                            found = True
                            break
                    if found:
                        break
            if not found:
                raise KeyError(variable)

            # Cache symbol.
            self._symbol_cache[name] = sym

            return sym

    def extra_variable(self, extra_variable, ensemble_member=0):
        # Look up transcribe_problem() state.
        X = self.solver_input
        control_size = self._control_size
        ensemble_member_size = self._state_size / self.ensemble_size

        # Compute position in state vector
        offset = control_size + ensemble_member * ensemble_member_size
        for variable in itertools.chain(self.differentiated_states, self.algebraic_states):
            if variable in self.integrated_states:
                offset += 1
            else:
                n_times = len(self.times(variable))
                offset += n_times

        n_collocation_times = len(self.times())
        for variable in self.path_variables:
            offset += n_collocation_times

        for k in xrange(len(self.extra_variables)):
            variable = self.extra_variables[k].getName()
            if variable == extra_variable:
                return X[offset + k]

        raise KeyError(variable)

    def states_in(self, variable, t0=None, tf=None, ensemble_member=0):
        # Time stamps for this variale
        times = self.times(variable)

        # Set default values
        if t0 == None:
            t0 = times[0]
        if tf == None:
            tf = times[-1]

        # Compute combined points
        if t0 < times[0]:
            history = self.history(ensemble_member)
            try:
                htimes = history[variable].times[:-1]
            except KeyError:
                htimes = []
            history_and_times = np.hstack((htimes, times))
        else:
            history_and_times = times

        # Yield left boundary point
        yield self.state_at(variable, t0, ensemble_member=ensemble_member)

        # Yield interior points
        for point in history_and_times:
            if point > t0 and point < tf:
                yield self.state_at(variable, point, ensemble_member=ensemble_member)
            if point >= tf:
                break

        # Yield right boundary point, if it differs from the left boundary
        # point
        if t0 != tf:
            yield self.state_at(variable, tf, ensemble_member=ensemble_member)

    def integral(self, variable, t0=None, tf=None, ensemble_member=0):
        # Time stamps for this variale
        times = self.times(variable)

        # Set default values
        if t0 == None:
            t0 = times[0]
        if tf == None:
            tf = times[-1]

        # Compute combined points
        if t0 < times[0]:
            history = self.history(ensemble_member)
            try:
                htimes = history[variable].times[:-1]
            except KeyError:
                htimes = []
            history_and_times = np.hstack((htimes, times))
        else:
            history_and_times = times

        # Collect time stamps and states, "knots".
        t = []
        x = []
        t.append(t0)
        x.append(self.state_at(variable, t0, ensemble_member=ensemble_member))
        for point in history_and_times:
            if point > t0 and point < tf:
                t.append(point)
                x.append(self.state_at(variable, point,
                                       ensemble_member=ensemble_member))
            if point >= tf:
                break
        if t0 != tf:
            t.append(tf)
            x.append(self.state_at(variable, tf,
                                   ensemble_member=ensemble_member))
        t = vertcat(t)
        x = vertcat(x)

        # Integrate knots using trapezoid rule
        x_avg = 0.5 * (x[:x.size1() - 1] + x[1:])
        dt = t[1:] - t[:x.size1() - 1]
        return sumRows(x_avg * dt)

    def der(self, variable):
        # Look up the derivative variable for the given non-derivative variable
        for i, variable in enumerate(self.differentiated_states):
            for alias in self.variable_aliases(variable):
                if alias.name == variable:
                    return self.dae_variables['derivatives'][i]
        for i, variable in enumerate(itertools.chain(self.algebraic_states, self.controls)):
            for alias in self.variable_aliases(variable):
                if alias.name == variable:
                    return self._algebraic_and_control_derivatives[i]
        raise KeyError

    def der_at(self, variable, t, ensemble_member=0):
        # Special case t being t0 for differentiated states
        if t == self.initial_time:
            # We have a special symbol for t0 derivatives
            X = self.solver_input
            control_size = self._control_size
            ensemble_member_size = self._state_size / self.ensemble_size
            for i, state in enumerate(self.differentiated_states):
                for alias in self.variable_aliases(state):
                    if alias.name == variable:
                        return X[control_size + (ensemble_member + 1) * ensemble_member_size - len(self.dae_variables['derivatives']) + i]
            # Fall through, in case 'variable' is not a differentiated state.

        # Time stamps for this variale
        times = self.times(variable)

        if t <= self.initial_time:
            # Derivative requested for t0 or earlier.  We need the history.
            history = self.history(ensemble_member)
            try:
                htimes = history[variable].times[:-1]
            except KeyError:
                htimes = []
            history_and_times = np.hstack((htimes, times))
        else:
            history_and_times = times

        # Special case t being the initial available point.  In this case, we have
        # no derivative information available.
        if t == history_and_times[0]:
            return 0.0

        # Handle t being an interior point, or t0 for a non-differentiated
        # state
        for i in range(len(history_and_times)):
            # Use finite differences when between collocation points, and
            # backward finite differences when on one.
            if t > history_and_times[i] and t <= history_and_times[i + 1]:
                dx = self.state_at(variable, history_and_times[i + 1], ensemble_member=ensemble_member) - self.state_at(
                    variable, history_and_times[i], ensemble_member=ensemble_member)
                dt = history_and_times[i + 1] - history_and_times[i]
                return dx / dt

        # t does not belong to any collocation point interval
        raise IndexError<|MERGE_RESOLUTION|>--- conflicted
+++ resolved
@@ -1,15 +1,6 @@
 # cython: embedsignature=True
 
-<<<<<<< HEAD
-from casadi import MX, MXFunction, ImplicitFunction, nlpIn, nlpOut, jacobian, vertcat, horzcat, vec, substitute, sumRows, sumCols, IMatrix, interp1d, transpose
-=======
-# TODO
-# - ensemble gp broken
-# - merge into master
-# - merge in path objectives
-
 from casadi import MX, MXFunction, ImplicitFunction, nlpIn, nlpOut, vertcat, horzcat, vec, substitute, sumRows, sumCols, interp1d, transpose, repmat, matrix_expand, reshape, mul
->>>>>>> 96de37f0
 from abc import ABCMeta, abstractmethod
 import numpy as np
 import itertools
@@ -642,17 +633,10 @@
             accumulation_U = matrix_expand(accumulation_U)
 
             # Map to all time steps
-<<<<<<< HEAD
             logger.info("Mapping")
-
-            [integrators_and_collocation_and_path_constraints] = accumulation(
-                [accumulation_X0, accumulation_U])
-=======
-            logger.info("Mapping {} x {} / {} x {}".format(accumulation_U.size1(), accumulation_U.size2(), accumulated_U.size1(), accumulated_U.size2()))
 
             [integrators_and_collocation_and_path_constraints] = accumulation(
                 [accumulation_X0, accumulation_U, repmat(parameters, 1, n_collocation_times - 1)])
->>>>>>> 96de37f0
             if integrators_and_collocation_and_path_constraints.size2() > 0:
                 integrators = integrators_and_collocation_and_path_constraints[:len(integrated_variables), :]
                 collocation_constraints = vec(integrators_and_collocation_and_path_constraints[len(integrated_variables):len(
@@ -664,11 +648,7 @@
                 collocation_constraints = MX()
                 discretized_path_constraints = MX()
 
-<<<<<<< HEAD
-            logger.info("Composing NLP")
-=======
             logger.info("Composing NLP segment")
->>>>>>> 96de37f0
 
             # Store integrators for result extraction
             if len(integrated_variables) > 0:
@@ -681,10 +661,7 @@
 
             # Add collocation constraints
             if collocation_constraints.size1() > 0:
-<<<<<<< HEAD
-=======
                 # TODO if linear, reduce to Ax + b.
->>>>>>> 96de37f0
                 g.append(collocation_constraints)
                 zeros = collocation_constraints.size1() * [0.0]
                 lbg.extend(zeros)
