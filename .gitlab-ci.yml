build:windows:
  stage: build
  cache:
    paths:
      - venv/
  script:
    - call %PATH_VCVARSALL% x86
    - SET DISTUTILS_USE_SDK=1
    - SET MSSdk=1
    - python -m virtualenv venv
    - call venv\Scripts\activate.bat
    - pip install -r doc\requirements.txt
    - pip wheel .
  artifacts:
    paths:
      - '*.whl'
    expire_in: 1 week
  tags:
    - windows
    - python3

test:windows:
  stage: test
  dependencies:
    - build:windows
  script:
    - call C:\RTCTools2\system\JModelica\RTC2_setenv.bat
    # FIXME: Explicit naming of the wheel is far from ideal, but pip nor cmd.exe support wildcards.
    - python -m pip install --upgrade --no-deps --force-reinstall rtctools-2.0.0b6-cp27-cp27m-win32.whl
    - python -m nose --exe -w tests
  tags:
<<<<<<< HEAD
    - docker
    - python3
=======
    - windows

# Temporarily disabled because the Stack Clash (CVE-2017-1000364) kernel patch breaks Java.
# test:linux:
#   image: jmodelica.org
#   stage: test
#   # FIXME: Nose fails if we do not have a USER environment variable
#   script: python setup.py install && export USER=root && /opt/JModelica/bin/jm_python.sh -m nose --exe -w tests
#   tags:
#     - docker
>>>>>>> 221ed8e6
<|MERGE_RESOLUTION|>--- conflicted
+++ resolved
@@ -29,11 +29,8 @@
     - python -m pip install --upgrade --no-deps --force-reinstall rtctools-2.0.0b6-cp27-cp27m-win32.whl
     - python -m nose --exe -w tests
   tags:
-<<<<<<< HEAD
-    - docker
+    - windows
     - python3
-=======
-    - windows
 
 # Temporarily disabled because the Stack Clash (CVE-2017-1000364) kernel patch breaks Java.
 # test:linux:
@@ -43,4 +40,4 @@
 #   script: python setup.py install && export USER=root && /opt/JModelica/bin/jm_python.sh -m nose --exe -w tests
 #   tags:
 #     - docker
->>>>>>> 221ed8e6
+#     - python3